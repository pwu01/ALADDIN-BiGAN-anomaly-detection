--- conflicted
+++ resolved
@@ -268,7 +268,6 @@
     x_train, _, _, x_ver_1, x_ver_2, x_ver_3 = prepare_data(vehicle)
     data_size = x_train.shape[1]
 
-<<<<<<< HEAD
     # initialise the BiGan class
     bigan = BiGANAnomaly(vehicle,
                          train,
@@ -281,72 +280,6 @@
                          d_learn_rate=args.d_learn_rate)
 
     # train the model if train is True, otherwise load pre-trained model and test
-=======
-    t_idx, all_idx, ge_idx = 0, 0, 0
-
-    start_time = time.time()
-    for i in range(ITERS):
-        real_data = x_train[np.random.permutation(num_of_data)[:BATCH_SIZE]]
-
-        real_data = tf.convert_to_tensor(real_data)
-
-        # train all
-        for _ in range(10):
-            all_loss = train_step_dis(real_data)
-            with writer.as_default():
-                tf.summary.scalar('all_loss', all_loss, step=all_idx)
-            all_idx += 1
-
-        # train generator and encoder
-        ge_loss_1, ge_loss_2 = train_step_ge(real_data, kappa=KAPPA)
-
-        ge_idx += 1
-        with writer.as_default():
-            tf.summary.scalar('ge_loss_1', ge_loss_1, step=ge_idx)
-            tf.summary.scalar('ge_loss_2', ge_loss_2, step=ge_idx)
-        print("\r[{}/{}]  ge_loss_1: {:.4}, ge_loss_2: {:.4}"
-              .format(ge_idx, ITERS, ge_loss_1, ge_loss_2), end="")
-
-        if (ge_idx+1) % CHECK_POINT == 0:
-            # Save the entire model as a SavedModel.
-            if not os.path.exists('saved_model'):
-                os.makedirs('saved_model')
-            generator.save('saved_model/generator.h5')
-            encoder.save('saved_model/encoder.h5')
-            discriminator.save('saved_model/discriminator.h5')
-
-            for t in range(10):
-                cycle = np.random.randint(0, num_of_data)
-                t_patch_0 = tf.convert_to_tensor(x_train[cycle])
-                t_patch_1 = tf.convert_to_tensor(x_test_1[cycle])
-                t_patch_2 = tf.convert_to_tensor(x_test_2[cycle])
-                t_patch_3 = tf.convert_to_tensor(x_test_3[cycle])
-
-                r0, s_0_1, s_0_2 = validate(t_patch_0, discriminator, generator, encoder, KAPPA)
-                r1, s_1_1, s_1_2 = validate(t_patch_1, discriminator, generator, encoder, KAPPA)
-                r2, s_2_1, s_2_2 = validate(t_patch_2, discriminator, generator, encoder, KAPPA)
-                r3, s_3_1, s_3_2 = validate(t_patch_3, discriminator, generator, encoder, KAPPA)
-
-                with writer.as_default():
-                    tf.summary.scalar('Validate_0_sensor_abnormal', r0, step=t_idx)
-                    tf.summary.scalar('Validate_0_sensor_abnormal', s_0_1, step=t_idx)
-                    tf.summary.scalar('Validate_0_sensor_abnormal', s_0_2, step=t_idx)
-
-                    tf.summary.scalar('Validate_1_sensors_abnormal', r1, step=t_idx)
-                    tf.summary.scalar('Validate_1_sensors_abnormal', s_1_1, step=t_idx)
-                    tf.summary.scalar('Validate_1_sensors_abnormal', s_1_2, step=t_idx)
-
-                    tf.summary.scalar('Validate_2_sensors_abnormal', r2, step=t_idx)
-                    tf.summary.scalar('Validate_2_sensors_abnormal', s_2_1, step=t_idx)
-                    tf.summary.scalar('Validate_2_sensors_abnormal', s_2_2, step=t_idx)
-
-                    tf.summary.scalar('Validate_3_sensors_abnormal', r3, step=t_idx)
-                    tf.summary.scalar('Validate_3_sensors_abnormal', s_3_1, step=t_idx)
-                    tf.summary.scalar('Validate_3_sensors_abnormal', s_3_2, step=t_idx)
-                t_idx += 1
-
-    # print training time
->>>>>>> cb7e1cce
     if train:
         bigan.train_fcn(args, x_train, x_ver_1, x_ver_2, x_ver_3)
     else:
@@ -355,4 +288,4 @@
 
 if __name__ == "__main__":
     vessel = 'multi_vehicle'
-    main(vessel, train=True)+    main(vessel, train=False)